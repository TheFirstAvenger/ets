--- conflicted
+++ resolved
@@ -495,7 +495,6 @@
   end
 
   @doc false
-<<<<<<< HEAD
   @spec update_element(ETS.table_identifier(), any(), tuple() | [tuple()]) ::
           boolean() | {:error, any()}
   def update_element(table, key, element_spec) do
@@ -504,8 +503,14 @@
         catch_positions_out_of_bounds table, key, element_spec do
           catch_write_protected table do
             catch_table_not_found table do
-              :ets.update_element(table, key, element_spec)
-=======
+              :ets.update_element(table, key, element_spec
+            end
+          end
+        end
+      end
+    end
+  end
+
   @spec give_away(ETS.table_identifier(), pid(), any(), any()) :: {:ok, any()} | {:error, any()}
   def give_away(table, pid, gift, return) do
     catch_error do
@@ -515,15 +520,12 @@
             catch_table_not_found table do
               :ets.give_away(table, pid, gift)
               {:ok, return}
->>>>>>> bede7757
             end
           end
         end
       end
     end
   end
-<<<<<<< HEAD
-=======
 
   @doc false
   @spec accept(integer() | :infinity) ::
@@ -549,5 +551,4 @@
       end
     end
   end
->>>>>>> bede7757
 end